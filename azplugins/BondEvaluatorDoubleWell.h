// Copyright (c) 2018-2020, Michael P. Howard
// This file is part of the azplugins project, released under the Modified BSD License.

// Maintainer: astatt

/*! \file BondEvaluatorDoubleWell.h
    \brief Defines the bond evaluator class for a double well potential
*/

#ifndef AZPLUGINS_BOND_EVALUATOR_DOUBLE_WELL_H_
#define AZPLUGINS_BOND_EVALUATOR_DOUBLE_WELL_H_

#ifndef NVCC
#include <string>
#endif

#include "hoomd/HOOMDMath.h"

#ifdef NVCC
#define DEVICE __device__
#else
#define DEVICE
#endif

namespace azplugins
{
namespace detail
{

//! Class for evaluating the double well bond potential
/*!
This bond potential follows the functional form
\f{eqnarray*}

V_{\rm{DW}}(r)  =   \frac{V_{max}-c/2}{b^4} \left[ \left( r - a/2 \right)^2 -b^2 \right]^2 + \frac{c}{2b}\left(r-a/2\right)+c/2

\f}
which has two minima at r = (a/2 +/- b), seperated by a maximum at a/2 of height V_max when c is set to zero.

The parameter a tunes the location of the maximal value and the parameter b tunes the distance of the
two maxima from each other.  This potential is useful to model bonds which can be either mechanically or
thermally "activated" into a effectively longer state. The value of V_max can be used to tune the height of the
energy barrier in between the two states.

If c is non zero, the relative energy of the minima can be tuned, where c is the energy of the second minima,
the first minima value is at zero. This  causes a small shift in the location of the minima and the maxima,
because of the added linear term.

The parameters are:
    - \a V_max (params.x) potential difference between the the first minima and maxima
<<<<<<< HEAD
    - \a a (params.y) shift for the location of the V_max, the maximun is at approx. a/2
    - \a b (params.z) scaling for the distance of the two minima at approx. (a/2 +/- b)
    - \a c (params.w) potential difference between the two minima
=======
    - \a a (params.y) shift for the location of the V_max, maximum is at approx a/2
    - \a b (params.z) scaling for the distance of the two minima at approx (a/2 +/- b)
    - \a b (params.w) potential difference between the two minima
>>>>>>> bb35f753

*/
class BondEvaluatorDoubleWell
    {
    public:
        //! Define the parameter type used by this bond potential evaluator

        typedef Scalar4 param_type;

        //! Constructs the pair potential evaluator
        /*!
         * \param _rsq Squared distance beteen the particles
         * \param _params Per type bond parameters of this potential as given above
         */
        DEVICE BondEvaluatorDoubleWell(Scalar _rsq, const param_type& _params)
            : rsq(_rsq), V_max(_params.x), a(_params.y), b(_params.z), c(_params.w)
            { }

        //! This evaluator doesn't use diameter information
        DEVICE static bool needsDiameter() { return false; }

        //! Accept the optional diameter values
        /*!
         * \param da Diameter of particle a
         * \param db Diameter of particle b
         */
        DEVICE void setDiameter(Scalar da, Scalar db) {  }

        //! This evaluator doesn't use charge
        DEVICE static bool needsCharge() { return false; }

        //! Accept the optional charge values
        /*!
         * \param qa Charge of particle a
         * \param qb Charge of particle b
         */
        DEVICE void setCharge(Scalar qa, Scalar qb) { }

        //! Evaluate the force and energy
        /*!
         * \param force_divr Output parameter to write the computed force divided by r.
         * \param bond_eng Output parameter to write the computed bond energy
         *
         *  \return True if they are evaluated or false if the bond energy is not defined.
         */
        DEVICE bool evalForceAndEnergy(Scalar& force_divr, Scalar& bond_eng)
            {
            bond_eng = 0;
            force_divr = 0;

            // check for invalid parameters
            if (b == Scalar(0.0)) return false;

            Scalar c_half = Scalar(0.5)*c;
            Scalar r = fast::sqrt(rsq);
            Scalar r_min_half_a = r-Scalar(0.5)*a;
            Scalar b_sq = b*b;
            Scalar d = r_min_half_a*r_min_half_a - b_sq;

            bond_eng = ((V_max-c_half)/(b_sq*b_sq))*d*d + c_half/b*r_min_half_a + c_half;
            force_divr = - (4*(V_max-c_half)/(b_sq*b_sq)*d*r_min_half_a+c_half/b)/r;

            return true;
            }

        #ifndef NVCC
        //! Get the name of this potential
        /*!
         * \returns The potential name. Must be short and all lowercase, as this is the name energies
         * will be logged as via analyze.log.
         */
        static std::string getName()
            {
            return std::string("doublewell");
            }
        #endif

    protected:
        Scalar rsq;       //!< Stored rsq from the constructor
        Scalar V_max;     //!< V_max parameter
        Scalar a;         //!< a parameter
        Scalar b;         //!< b parameter
        Scalar c;         //!< c parameter
    };

} // end namespace detail
} // end namespace azplugins

#undef DEVICE

#endif // AZPLUGINS_BOND_EVALUATOR_DOUBLE_WELL_H_<|MERGE_RESOLUTION|>--- conflicted
+++ resolved
@@ -48,15 +48,9 @@
 
 The parameters are:
     - \a V_max (params.x) potential difference between the the first minima and maxima
-<<<<<<< HEAD
-    - \a a (params.y) shift for the location of the V_max, the maximun is at approx. a/2
+    - \a a (params.y) shift for the location of the V_max, the maximum is at approx. a/2
     - \a b (params.z) scaling for the distance of the two minima at approx. (a/2 +/- b)
     - \a c (params.w) potential difference between the two minima
-=======
-    - \a a (params.y) shift for the location of the V_max, maximum is at approx a/2
-    - \a b (params.z) scaling for the distance of the two minima at approx (a/2 +/- b)
-    - \a b (params.w) potential difference between the two minima
->>>>>>> bb35f753
 
 */
 class BondEvaluatorDoubleWell
