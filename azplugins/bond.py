# Copyright (c) 2018-2020, Michael P. Howard
# This file is part of the azplugins project, released under the Modified BSD License.

# Maintainer: astatt / Everyone is free to add additional potentials

import math

import hoomd
from hoomd import _hoomd

from . import _azplugins

class double_well(hoomd.md.bond._bond):
<<<<<<< HEAD
    R""" Double well bond potential.
=======
    R"""Double well bond potential.
>>>>>>> dc994cb3

    Args:
        name (str): Name of the bond instance.

    :py:class:`double_well` specifies a double well potential between the two particles in each defined bond.
    The potential is given by:

    .. math::

<<<<<<< HEAD
        V_{\rm{DW}}(r)  =  \frac{V_{max}-c/2}{b^4} \left[ \left( r - a/2 \right)^2 - b^2 \right]^2 +\frac{c}{2b}(r - a/2) + c/2

    Coefficients:

    - :math:`V_max` - Potential maximum energy barrier between the two minima at ``a/2`` for c=0 (in energy units)
    - :math:`a` - twice the location of the potential maximum, maximum is at ``a/2`` for c=0 ( in distance units)
    - :math:`b` - tunes the distance between the potential minima at ``(a/2 +/- b)`` for c=0 (in distance units)
    - :math:`c` - tunes the energy offset between the two potential minima values, i.e. it tilts the potential (in energy units)
=======
        V_{\rm{DW}}(r)  =  \frac{V_{\rm max}}{b^4} \left[ \left( r - a/2 \right)^2 - b^2 \right]^2

    Coefficients:

    - :math:`V_{\rm max}` - Potential maximum height between the two minima at :math:`a/2` (in energy units)
    - :math:`a` - twice the location of the potential maximum, maximum is at :math:`a/2` ( in distance units)
    - :math:`b` - tunes the disance between the potential minima at :math:`a/2 \pm b` (in distance units)
>>>>>>> dc994cb3

    Examples::

        dw = azplugins.bond.double_well()
<<<<<<< HEAD
        dw.bond_coeff.set('polymer', V_max=2.0, a=2.5, b=0.5, c=0)
=======
        dw.bond_coeff.set('polymer', V_max=2.0, a=2.5, b=0.5)
>>>>>>> dc994cb3

    """
    def __init__(self, name=None):
        hoomd.util.print_status_line()

        # check that some bonds are defined
        if hoomd.context.current.system_definition.getBondData().getNGlobal() == 0:
            hoomd.context.msg.error("azplugins.bond.double_well(): No bonds are defined.\n")
            raise RuntimeError("Error creating bond forces")

        # initialize the base class
        hoomd.md.bond._bond.__init__(self, name)

        # create the c++ mirror class
        if not hoomd.context.exec_conf.isCUDAEnabled():
            self.cpp_force = _azplugins.BondPotentialDoubleWell(hoomd.context.current.system_definition,self.name)
        else:
            self.cpp_force =  _azplugins.BondPotentialDoubleWellGPU(hoomd.context.current.system_definition,self.name)

        hoomd.context.current.system.addCompute(self.cpp_force, self.force_name)

        # setup the coefficient options
<<<<<<< HEAD
        self.required_coeffs = ['V_max','a','b','c']
=======
        self.required_coeffs = ['V_max','a','b']
>>>>>>> dc994cb3

    def process_coeff(self, coeff):
        V_max = coeff['V_max']
        a = coeff['a']
        b = coeff['b']
<<<<<<< HEAD
        c = coeff['c']
=======
>>>>>>> dc994cb3
        if b==0:
            hoomd.context.msg.error("azplugins.bond.double_well(): coefficient b must be non-zero.\n")
            raise ValueError('Coefficient b must be non-zero')

<<<<<<< HEAD
        return _hoomd.make_scalar4(V_max, a, b, c)
=======
        return _hoomd.make_scalar3(V_max, a, b)
>>>>>>> dc994cb3


class fene(hoomd.md.bond._bond):
    R""" FENE bond potential.

    Args:
        name (str): Name of the bond instance.

    :py:class:`fene` specifies a FENE potential energy between the two particles
    in each defined bond.

    .. math::

        V(r) = - \frac{1}{2} k r_0^2 \ln \left( 1 - \left( \frac{r}{r_0} \right)^2 \right) + V_{\rm WCA}(r)

    where :math:`\vec{r}` is the vector pointing from one particle to the other in the bond.
    The potential :math:`V_{\rm WCA}(r)` is given by:

    .. math::
        :nowrap:

        \begin{eqnarray*}
        V_{\mathrm{WCA}}(r)  = & 4 \varepsilon \left[ \left( \frac{\sigma}{r} \right)^{12} - \left( \frac{\sigma}{r} \right)^{6} \right]  + \varepsilon & r < 2^{\frac{1}{6}}\sigma\\
                   = & 0          & r\ge 2^{\frac{1}{6}}\sigma
        \end{eqnarray*}

    Coefficients:

    - :math:`k` - attractive force strength ``k`` (in units of energy/distance^2)
    - :math:`r_0` - size parameter ``r0`` (in distance units)
    - :math:`\varepsilon` - repulsive force strength ``epsilon`` (in energy units)
    - :math:`\sigma` - repulsive force interaction distance ``sigma`` (in distance units)

    Examples::

        fene = azplugins.bond.fene()
        fene.bond_coeff.set('polymer', k=30.0, r0=1.5, sigma=1.0, epsilon=2.0)
        fene.bond_coeff.set('backbone', k=100.0, r0=1.0, sigma=1.0, epsilon= 2.0)

    """
    def __init__(self, name=None):
        hoomd.util.print_status_line()

        # check that some bonds are defined
        if hoomd.context.current.system_definition.getBondData().getNGlobal() == 0:
            hoomd.context.msg.error("azplugins.bond.fene(): No bonds are defined.\n")
            raise RuntimeError("Error creating bond forces")

        # initialize the base class
        hoomd.md.bond._bond.__init__(self, name)

        # create the c++ mirror class
        if not hoomd.context.exec_conf.isCUDAEnabled():
            self.cpp_force = _azplugins.BondPotentialFENE(hoomd.context.current.system_definition,self.name)
        else:
            self.cpp_force =  _azplugins.BondPotentialFENEGPU(hoomd.context.current.system_definition,self.name)

        hoomd.context.current.system.addCompute(self.cpp_force, self.force_name)

        # setup the coefficient options
        self.required_coeffs = ['k','r0','epsilon','sigma']

    def process_coeff(self, coeff):
        k = coeff['k']
        r0 = coeff['r0']
        epsilon = coeff['epsilon']
        sigma = coeff['sigma']
        lj1 = 4.0 * epsilon * math.pow(sigma, 12.0)
        lj2 = 4.0 * epsilon * math.pow(sigma, 6.0)

        if epsilon==0:
            hoomd.context.msg.error("azplugins.bond.fene(): epsilon must be non-zero.\n")
            raise ValueError('epsilon must be non-zero')
        if sigma==0:
            hoomd.context.msg.error("azplugins.bond.fene(): sigma must be non-zero.\n")
            raise ValueError('sigma must be non-zero')
        if k==0:
            hoomd.context.msg.error("azplugins.bond.fene(): k must be non-zero.\n")
            raise ValueError('k must be non-zero')
        if r0==0:
            hoomd.context.msg.error("azplugins.bond.fene(): r0 must be non-zero.\n")
            raise ValueError('r0 must be non-zero')

        return _hoomd.make_scalar4(k, r0, lj1, lj2)


class fene24(hoomd.md.bond._bond):
    R""" modified FENE bond potential.

    Args:
        name (str): Name of the bond instance.

    :py:class:`fene24` specifies a modified FENE Ashbaugh-Hatch 48-24 potential between the two particles in each defined bond.

    .. math::
        V(r) = - \frac{1}{2} k r_0^2 \ln \left( 1 - \left( \frac{r}{r_0} \right)^2 \right) + V_{\mathrm{LJ,48-24}}(r)

    where :math:`\vec{r}` is the vector pointing from one particle to the other in the bond.
    The second part is the pair potential defined by  :py:class:`ashbaugh24`, which is a
    Lennard-Jones 48-24 potential, implemented as described by
    `L. Rovigatti, B. Capone, C. Likos, Nanoscale, 8 (2016) <http://dx.doi.org/10.1039/C5NR04661K>`_.
    The potential has a purely repulsive (Weeks-Chandler-Andersen like) core, with a
    parameter :math:`\lambda` setting the strength of the attractive tail.
    When :math:`\lambda` is 0, the potential is purely repulsive.
    When :math:`\lambda` is 1, the potential a generalized Lennard-Jones potential:

    .. math::
        :nowrap:

        \begin{eqnarray*}
        V(r)  = & V_{\mathrm{LJ,48-24}}(r, \varepsilon, \sigma) + (1-\lambda)\varepsilon & r < (2)^{1/24}\sigma \\
              = & \lambda V_{\mathrm{LJ,48-24}}(r, \varepsilon, \sigma) & (2)^{1/24}\sigma \ge r < r_{\mathrm{cut}} \\
              = & 0 & r \ge r_{\mathrm{cut}}
        \end{eqnarray*}

    Here, :math:`V_{\mathrm{LJ,48-24}}(r,\varepsilon,\sigma)` is a Lennard-Jones potential with
    parameters :math:`\varepsilon`, and :math:`\sigma`:

    .. math::

        V_{\mathrm{LJ,48-24}} = 4 \varepsilon \left(\left(\frac{\sigma}{r}\right)^{48} - \left(\frac{\sigma}{r}\right)^{24}\right)

    The following coefficients must be set per unqiue bond type:

    - :math:`k` - attractive force strength ``k`` (in units of energy/distance^2)
    - :math:`r_0` - maximal bond stretching ``r0`` (in distance units)
    - :math:`\varepsilon` -  force strength ``epsilon`` (in energy units)
    - :math:`\sigma` -  force interaction distance ``sigma`` (in distance units)
    - :math:`\lambda` -  force interaction attractive strength ``lambda`` (unitless)


    Examples::

        fene24 = azplugins.bond.fene24()
        fene24.bond_coeff.set('polymer', k=30.0, r0=1.5, sigma=1.0, lam=1.0, epsilon= 1.0)
        fene24.bond_coeff.set('backbone', k=100.0, r0=1.0, sigma=1.0,lam=0.0, epsilon= 1.0)
    """
    def __init__(self, name=None):
        hoomd.util.print_status_line()

        # check that some bonds are defined
        if hoomd.context.current.system_definition.getBondData().getNGlobal() == 0:
            hoomd.context.msg.error("No bonds are defined.\n")
            raise RuntimeError("Error creating bond forces")

        # initialize the base class
        hoomd.md.bond._bond.__init__(self,name)

        # create the c++ mirror class
        if not hoomd.context.exec_conf.isCUDAEnabled():
            self.cpp_force = _azplugins.BondPotentialFENEAsh24(hoomd.context.current.system_definition,self.name)
        else:
            self.cpp_force = _azplugins.BondPotentialFENEAsh24GPU(hoomd.context.current.system_definition,self.name)

        hoomd.context.current.system.addCompute(self.cpp_force, self.force_name)

        # setup the coefficient options
        self.required_coeffs = ['k','r0','epsilon','sigma','lam']


    def process_coeff(self, coeff):
        k = coeff['k']
        r0 = coeff['r0']
        epsilon = coeff['epsilon']
        sigma = coeff['sigma']
        lam = coeff['lam']

        if epsilon==0:
            hoomd.context.msg.error("azplugins.bond.fene24(): epsilon must be non-zero.\n")
            raise ValueError('epsilon must be non-zero')
        if sigma==0:
            hoomd.context.msg.error("azplugins.bond.fene24(): sigma must be non-zero.\n")
            raise ValueError('sigma must be non-zero')
        if k==0:
            hoomd.context.msg.error("azplugins.bond.fene24(): k must be non-zero.\n")
            raise ValueError('k must be non-zero')
        if r0==0:
            hoomd.context.msg.error("azplugins.bond.fene24(): r0 must be non-zero.\n")
            raise ValueError('r0 must be non-zero')

        lj1 = 4.0 * epsilon * math.pow(sigma, 48.0)
        lj2 = 4.0 * epsilon * math.pow(sigma, 24.0)
        rwcasq = math.pow(2.0, 1.0/12.0) * sigma**2
        wca_shift = epsilon * (1. - lam)

        return _azplugins.make_ashbaugh_bond_params(lj1, lj2, lam, rwcasq, wca_shift,k,r0)<|MERGE_RESOLUTION|>--- conflicted
+++ resolved
@@ -11,11 +11,7 @@
 from . import _azplugins
 
 class double_well(hoomd.md.bond._bond):
-<<<<<<< HEAD
     R""" Double well bond potential.
-=======
-    R"""Double well bond potential.
->>>>>>> dc994cb3
 
     Args:
         name (str): Name of the bond instance.
@@ -25,7 +21,6 @@
 
     .. math::
 
-<<<<<<< HEAD
         V_{\rm{DW}}(r)  =  \frac{V_{max}-c/2}{b^4} \left[ \left( r - a/2 \right)^2 - b^2 \right]^2 +\frac{c}{2b}(r - a/2) + c/2
 
     Coefficients:
@@ -34,26 +29,13 @@
     - :math:`a` - twice the location of the potential maximum, maximum is at ``a/2`` for c=0 ( in distance units)
     - :math:`b` - tunes the distance between the potential minima at ``(a/2 +/- b)`` for c=0 (in distance units)
     - :math:`c` - tunes the energy offset between the two potential minima values, i.e. it tilts the potential (in energy units)
-=======
-        V_{\rm{DW}}(r)  =  \frac{V_{\rm max}}{b^4} \left[ \left( r - a/2 \right)^2 - b^2 \right]^2
-
-    Coefficients:
-
-    - :math:`V_{\rm max}` - Potential maximum height between the two minima at :math:`a/2` (in energy units)
-    - :math:`a` - twice the location of the potential maximum, maximum is at :math:`a/2` ( in distance units)
-    - :math:`b` - tunes the disance between the potential minima at :math:`a/2 \pm b` (in distance units)
->>>>>>> dc994cb3
 
     Examples::
-
+    
         dw = azplugins.bond.double_well()
-<<<<<<< HEAD
         dw.bond_coeff.set('polymer', V_max=2.0, a=2.5, b=0.5, c=0)
-=======
-        dw.bond_coeff.set('polymer', V_max=2.0, a=2.5, b=0.5)
->>>>>>> dc994cb3
-
-    """
+   
+   """
     def __init__(self, name=None):
         hoomd.util.print_status_line()
 
@@ -74,29 +56,22 @@
         hoomd.context.current.system.addCompute(self.cpp_force, self.force_name)
 
         # setup the coefficient options
-<<<<<<< HEAD
+
         self.required_coeffs = ['V_max','a','b','c']
-=======
-        self.required_coeffs = ['V_max','a','b']
->>>>>>> dc994cb3
+
 
     def process_coeff(self, coeff):
         V_max = coeff['V_max']
         a = coeff['a']
         b = coeff['b']
-<<<<<<< HEAD
         c = coeff['c']
-=======
->>>>>>> dc994cb3
+
         if b==0:
             hoomd.context.msg.error("azplugins.bond.double_well(): coefficient b must be non-zero.\n")
             raise ValueError('Coefficient b must be non-zero')
 
-<<<<<<< HEAD
         return _hoomd.make_scalar4(V_max, a, b, c)
-=======
-        return _hoomd.make_scalar3(V_max, a, b)
->>>>>>> dc994cb3
+
 
 
 class fene(hoomd.md.bond._bond):
